--- conflicted
+++ resolved
@@ -2,10 +2,6 @@
 
 use Illuminate\Support\Facades\Config;
 use Illuminate\Support\Facades\Request;
-<<<<<<< HEAD
-use Kyslik\ColumnSortable\Exceptions\ColumnSortableException;
-=======
->>>>>>> 883c148a
 use Kyslik\ColumnSortable\SortableLink;
 
 /**
@@ -14,8 +10,6 @@
 class SortableLinkTest extends \Orchestra\Testbench\TestCase
 {
 
-<<<<<<< HEAD
-=======
     public function testQueryStringParameterWithBooleanStaysInLink()
     {
         Request::replace(['key' => 0, 'another-key' => null, 'another-one' => 1]);
@@ -27,7 +21,6 @@
     }
 
 
->>>>>>> 883c148a
     public function testInjectTitleInQueryStrings()
     {
         Config::set('columnsortable.inject_title_as', 'title');
@@ -37,10 +30,7 @@
         $this->assertEquals($expected, Request::all());
     }
 
-<<<<<<< HEAD
-=======
 
->>>>>>> 883c148a
     public function testInjectTitleInQueryStringsIsOff()
     {
         Config::set('columnsortable.inject_title_as', null);
@@ -49,10 +39,7 @@
         $this->assertEquals([], Request::all());
     }
 
-<<<<<<< HEAD
-=======
 
->>>>>>> 883c148a
     public function testParseParameters()
     {
         $parameters = ['column'];
