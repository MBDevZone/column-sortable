--- conflicted
+++ resolved
@@ -9,49 +9,6 @@
     - master
 
 jobs:
-<<<<<<< HEAD
-    tests:
-        runs-on: ubuntu-latest
-
-        strategy:
-            fail-fast: true
-            matrix:
-                php: [7.2, 7.3, 7.4]
-                laravel: [6.*, 7.*]
-                dependency-version: [prefer-lowest, prefer-stable]
-                include:
-                    -   laravel: 7.*
-                        testbench: 5.*
-                    -   laravel: 6.*
-                        testbench: 4.*
-
-        name: P${{ matrix.php }} - L${{ matrix.laravel }} - ${{ matrix.dependency-version }}
-
-        steps:
-            -   name: Checkout code
-                uses: actions/checkout@v1
-
-            -   name: Cache dependencies
-                uses: actions/cache@v1
-                with:
-                    path: ~/.composer/cache/files
-                    key: dependencies-laravel-${{ matrix.laravel }}-php-${{ matrix.php }}-composer-${{ hashFiles('composer.json') }}
-
-            -   name: Setup PHP
-                uses: shivammathur/setup-php@v1
-                with:
-                    php-version: ${{ matrix.php }}
-                    extensions: curl, mbstring, zip, pcntl, pdo, sqlite, pdo_sqlite, iconv
-                    coverage: none
-
-            -   name: Install dependencies
-                run: |
-                    composer require "laravel/framework:${{ matrix.laravel }}" "orchestra/testbench:${{ matrix.testbench }}" --no-interaction --no-update
-                    composer update --${{ matrix.dependency-version }} --prefer-dist --no-interaction --no-suggest
-
-            -   name: Execute tests
-                run: vendor/bin/phpunit
-=======
   tests:
     runs-on: ubuntu-latest
     strategy:
@@ -90,5 +47,4 @@
           composer require "laravel/framework:${{ matrix.laravel }}" "orchestra/testbench:${{ matrix.testbench }}" --no-interaction --no-update
           composer update --${{ matrix.dependency-version }} --prefer-dist --no-interaction --no-suggest
       - name: Execute tests
-        run: vendor/bin/phpunit
->>>>>>> f59fe2be
+        run: vendor/bin/phpunit