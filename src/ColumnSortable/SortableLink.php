--- conflicted
+++ resolved
@@ -26,17 +26,6 @@
         
         if ($mergeTitleAs = Config::get('columnsortable.inject_title_as', null)) {
             Request::merge([$mergeTitleAs => $title]);
-<<<<<<< HEAD
-        }
-
-        $icon = Config::get('columnsortable.default_icon_set');
-
-        foreach (Config::get('columnsortable.columns', []) as $value) {
-            if (in_array($sortColumn, $value['rows'])) {
-                $icon = $value['class'];
-            }
-=======
->>>>>>> 883c148a
         }
 
         list($icon, $direction) = self::determineDirection($sortColumn, $sortParameter);
